--- conflicted
+++ resolved
@@ -1,10 +1,7 @@
 import streamlit as st
-<<<<<<< HEAD
 import pandas as pd
 
 # ... (ton code pour les imports et les fonctions)
-=======
->>>>>>> f925e8ee
 
 st.title("Application de Data Science")
 
@@ -12,7 +9,6 @@
 page = st.sidebar.selectbox("Choisissez une page:", ["Accueil", "Régression", "Classification", "Ongles"])
 
 if page == "Accueil":
-<<<<<<< HEAD
     st.header("Bienvenue !")
     st.write(
         """
@@ -34,22 +30,8 @@
     st.image("data/docteur.jpg", use_container_width=True)  # Chemin adapté
 
 # ... (ton code pour les autres pages)
-=======
-  st.write("Bienvenue sur l'application de Data Science!")
-  # ... (Ajouter du contenu à la page d'accueil)
 
-elif page == "Régression":
-  # Exécuter le script de régression
-  st.write("## Régression sur la qualité du vin")
-  # ... (Code pour la régression, similaire à l'exemple précédent)
-
-elif page == "Classification":
-  # Exécuter le script de classification
-  st.write("## Classification du diabète")
-  # ... (Code pour la classification, similaire à l'exemple précédent)
-
-elif page == "Ongles":
-  # Exécuter le script d'analyse d'ongles
-  st.write("## Analyse d'images d'ongles")
-  # ... (Code pour l'analyse d'ongles, similaire à l'exemple précédent)
->>>>>>> f925e8ee
+if page == "Régression":
+    st.header("Bienvenue !")
+    choix_algorythme = st.selectbox("Selectionnez", ["1", "2", "3"])
+    st.write(choix_algorythme)